use axiom_eth::Field;
use halo2_base::{
    gates::GateChip,
    safe_types::{GateInstructions, RangeChip, RangeInstructions},
    AssignedValue, Context,
    QuantumCell::Constant,
};

/// Enforce that polynomial a of degree DEG has coefficients in the range [0, Z] or [Q-Z, Q-1]
///
/// * DEG is the degree of the polynomial
/// * Q is the modulus of the ring R_q (cipher text space)
/// * Z is the constant that defines the range
/// * Assumes that Z < Q
pub fn check_poly_coefficients_in_range<
    const DEG: usize,
    const Q: u64,
<<<<<<< HEAD
    const B: u64,
    F: Field,
=======
    const Z: u64,
    F: ScalarField,
>>>>>>> 4a400d77
>(
    ctx: &mut Context<F>,
    a: &Vec<AssignedValue<F>>,
    range: &RangeChip<F>,
) {
    // assert that the degree of the polynomial a is equal to DEG
    assert_eq!(a.len() - 1, DEG);

    // The goal is to check that coeff is in the range [0, Z] OR [Q-Z, Q-1]
    // We split this check into two checks:
    // - Check that coeff is in the range [0, Z] and store the boolean result in in_partial_range_1_vec
    // - Check that coeff is in the range [Q-Z, Q-1] and store the boolean result in in_partial_range_2_vec
    // We then perform (`in_partial_range_1` OR `in_partial_range_2`) to check that coeff is in the range [0, Z] OR [Q-Z, Q-1]
    // The result of this check is stored in the `in_range` vector.
    // All the boolean values in `in_range` are then enforced to be true
    let mut in_range_vec = Vec::with_capacity(DEG + 1);

    // get the number of bits needed to represent the value of Q
    let binary_representation = format!("{:b}", Q);
    let q_bits = binary_representation.len();

    for coeff in a {
        // First of all, enforce that coefficient is in the [0, 2^q_bits] range
        let bool = range.is_less_than_safe(ctx, *coeff, (1 << q_bits as u64) + 1);
        range.gate().assert_is_const(ctx, &bool, &F::from(1));

        // Check for the range [0, Z]
        // coeff is known are known to have <= `q_bits` bits according to the constraint set above
        // Z + 1 is known to have <= `q_bits` bits according to assumption of the chip
        // Therefore it satisfies the assumption of `is_less_than` chip
        let in_partial_range_1 = range.is_less_than(ctx, *coeff, Constant(F::from(Z + 1)), q_bits);

        // Check for the range [Q-Z, Q-1]
        // coeff is known are known to have <= `q_bits` bits according to the constraint set above
        // Q - Z is known to have <= `q_bits` bits according to assumption of the chip
        // Therefore it satisfies the assumption of `is_less_than` chip
        let not_in_range_lower_bound =
            range.is_less_than(ctx, *coeff, Constant(F::from(Q - Z)), q_bits);
        let in_range_lower_bound = range.gate.not(ctx, not_in_range_lower_bound);

        // coeff is known are known to have <= `q_bits` bits according to the constraint set above
        // Q is known to have <= `q_bits` by definition
        // Therefore it satisfies the assumption of `is_less_than` chip
        let in_range_upper_bound = range.is_less_than(ctx, *coeff, Constant(F::from(Q)), q_bits);
        let in_partial_range_2 = range
            .gate
            .and(ctx, in_range_lower_bound, in_range_upper_bound);

        // Combined check for [0, Z] OR [Q-Z, Q-1]
        let in_range = range.gate.or(ctx, in_partial_range_1, in_partial_range_2);
        in_range_vec.push(in_range);
    }

    // Enforce that in_range_vec[i] = true
    for in_range in in_range_vec {
        let bool = range.gate.is_equal(ctx, in_range, Constant(F::from(1)));
        range.gate.assert_is_const(ctx, &bool, &F::from(1));
    }
}

/// Enforce that polynomial a of degree DEG is sampled from the distribution chi key
///
/// * Namely, that the coefficients are in the range [0, 1, Q-1].
/// * DEG is the degree of the polynomial
<<<<<<< HEAD
pub fn check_poly_from_distribution_chi_key<const DEG: usize, const Q: u64, F: Field>(
=======
/// * Q is the modulus of the ring R_q (cipher text space)
pub fn check_poly_from_distribution_chi_key<const DEG: usize, const Q: u64, F: ScalarField>(
>>>>>>> 4a400d77
    ctx: &mut Context<F>,
    a: &Vec<AssignedValue<F>>,
    gate: &GateChip<F>,
) {
    // assert that the degree of the polynomial a is equal to DEG
    assert_eq!(a.len() - 1, DEG);

    // In order to check that coeff is equal to either 0, 1 or q-1
    // The constraint that we want to enforce is:
    // (coeff - 0) * (coeff - 1) * (coeff - (q-1)) = 0

    // loop over all the coefficients of the polynomial
    for coeff in a {
        // constrain (a - 0)
        let factor_1 = gate.sub(ctx, *coeff, Constant(F::from(0)));

        // constrain (a - 1)
        let factor_2 = gate.sub(ctx, *coeff, Constant(F::from(1)));

        // constrain (a - (q-1))
        let factor_3 = gate.sub(ctx, *coeff, Constant(F::from(Q - 1)));

        // constrain (a - 0) * (a - 1)
        let factor_1_2 = gate.mul(ctx, factor_1, factor_2);

        // constrain (a - 0) * (a - 1) * (a - (q-1))
        let factor_1_2_3 = gate.mul(ctx, factor_1_2, factor_3);

        // constrain (a - 0) * (a - 1) * (a - (q-1)) = 0
        let bool = gate.is_zero(ctx, factor_1_2_3);
        gate.assert_is_const(ctx, &bool, &F::from(1));
    }
}<|MERGE_RESOLUTION|>--- conflicted
+++ resolved
@@ -15,13 +15,8 @@
 pub fn check_poly_coefficients_in_range<
     const DEG: usize,
     const Q: u64,
-<<<<<<< HEAD
-    const B: u64,
-    F: Field,
-=======
     const Z: u64,
     F: ScalarField,
->>>>>>> 4a400d77
 >(
     ctx: &mut Context<F>,
     a: &Vec<AssignedValue<F>>,
@@ -86,12 +81,8 @@
 ///
 /// * Namely, that the coefficients are in the range [0, 1, Q-1].
 /// * DEG is the degree of the polynomial
-<<<<<<< HEAD
+/// * Q is the modulus of the ring R_q (cipher text space)
 pub fn check_poly_from_distribution_chi_key<const DEG: usize, const Q: u64, F: Field>(
-=======
-/// * Q is the modulus of the ring R_q (cipher text space)
-pub fn check_poly_from_distribution_chi_key<const DEG: usize, const Q: u64, F: ScalarField>(
->>>>>>> 4a400d77
     ctx: &mut Context<F>,
     a: &Vec<AssignedValue<F>>,
     gate: &GateChip<F>,
