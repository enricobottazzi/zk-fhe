# zk-fhe
Zk proving the correct execution of encryption operation under BFV Fully Homomorphic Encryption scheme

Implementation based on [Revisiting Homomorphic Encryption Schemes for Finite Fields](https://eprint.iacr.org/2021/204.pdf)

The application is not production ready and is only meant to be used for educational purposes.

<<<<<<< HEAD
`cargo run --example bfv -- --name bfv -k 9  mock`
=======
## Quick Start
>>>>>>> 4a400d77

**Mock Prover**

`LOOKUP_BITS=8 cargo run --example bfv -- --name bfv -k 9 --input bfv.in mock`

The `MockProver` does not run the cryptographic prover on your circuit, but instead directly checks if constraints are satisfied. This is useful for testing purposes, and runs faster than the actual prover.

- `LOOKUP_BITS`, in the backend build a lookup table filled with value in the range [0, 2**LOOKUP_BITS)
- `bfv` is the name of the circuit located in `examples/bfv.rs` 
- `bfv.in` is the input file for the circuit located in `data/bfv.in`. This test vector file can be generated for different encryption using [bfv-py](https://github.com/yuriko627/bfv-py)
- `-k` is the DEGREE of the circuit as you specify to set the circuit to have `2^k` number of rows. The number of rows is determined by the number of constraints in the circuit. Working with larger data inputs will require a larger degree.

**Key Generation**

`LOOKUP_BITS=8 cargo run --example bfv -- --name bfv -k 9 --input bfv.in keygen`

To generate a random universal trusted setup (for testing only!) and the proving and verifying keys for your circuit.

For technical reasons (related to [axiom Halo2-scaffold](https://github.com/axiom-crypto/halo2-scaffold)), keygen still requires an input file of the correct format. You can use the same input file as for the prover. But be aware that the actual input data are not encoded in the key generation. 

This will generate a proving key `data/bfv.pk` and a verifying key `data/bfv.vk`. It will also generate a file `configs/bfv.json` which describes (and pins down) the configuration of the circuit. This configuration file is later read by the prover.

**Proof Generation**

`LOOKUP_BITS=8 cargo run --example bfv -- --name bfv -k 9  --input bfv.in prove`

This creates a SNARK proof, stored as a binary file `data/bfv.snark`, using the inputs read (by default) from `data/halbfvo2_lib.in``. You can specify a different input file with the option `--input filename.in`, which would look for a file at `data/filename.in``.

Using the same proving key, you can generate proofs for the same ZK circuit on different inputs using this command.

**Proof Verification**

`LOOKUP_BITS=8 cargo run --example bfv -- --name bfv -k 9 verify`

Verify the proof generated above

## Chips 

- `check_poly_coefficients_in_range` - Enforces polynomial coefficients to be within a specified range
- `check_poly_from_distribution_chi_key` - Enforces polynomial to be sampled from the chi key
- `poly_add` - Enforces polynomial addition
- `poly_mul_equal_deg` - Enforces polynomial multiplication between polynomials of equal degree
- `poly_mul_diff_deg` - Enforces polynomial multiplication between polynomials of different degree
- `poly_scalar_mul` - Enforces scalar multiplication of a polynomial
- `poly_reduce` - Enforces reduction of polynomial coefficients by a modulus
- `poly_divide_by_cyclo` - Enforces the reduction of a polynomial by a cyclotomic polynomial
<|MERGE_RESOLUTION|>--- conflicted
+++ resolved
@@ -5,11 +5,7 @@
 
 The application is not production ready and is only meant to be used for educational purposes.
 
-<<<<<<< HEAD
-`cargo run --example bfv -- --name bfv -k 9  mock`
-=======
 ## Quick Start
->>>>>>> 4a400d77
 
 **Mock Prover**
 
